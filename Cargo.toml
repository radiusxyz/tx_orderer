--- conflicted
+++ resolved
@@ -17,21 +17,15 @@
 toml = "0.8.13"
 tracing = "0.1.37"
 tracing-subscriber = "0.3.17"
-<<<<<<< HEAD
+
+
 clap = { version = "4.4.7", features = ["derive"] }
+# alloy = { version = "0.1.1", features = ["full", "signer-keystore", "signer-local"] }
 alloy = { version = "0.2.0"}
-
 sequencer = { path = "sequencer" }
-
 ssal = { path = "crates/ssal", default-features = false }
+pvde = { git = "https://github.com/radiusxyz/pvde", rev="0abc447e775a52ecc5695cf070086fcad9cdaebb"}
 
 # radius-sequencer-sdk = { git = "https://github.com/radiusxyz/radius-sdk-rs", rev="34ef3b93a2833582123f5e963786d820f24eccf0", features = ["liveness-evm"] }
 
-radius-sequencer-sdk = { git = "https://github.com/radiusxyz/radius-sdk-rs", rev="c7fcc06891c07dfeb1e8d6a380e6ef810355fd6b", features = ["full", "liveness-evm", "validation-eigenlayer"] }
-=======
-clap = "2.33.3"
-alloy = { version = "0.1.1", features = ["full", "signer-keystore", "signer-local"] }
-radius-sequencer-sdk = { git = "https://github.com/radiusxyz/radius-sdk-rs", features = ["liveness-evm"] }
-sequencer = { path = "sequencer" }
-pvde = { git = "https://github.com/radiusxyz/pvde", rev="0abc447e775a52ecc5695cf070086fcad9cdaebb"}
->>>>>>> 07d3ed9e
+radius-sequencer-sdk = { git = "https://github.com/radiusxyz/radius-sdk-rs", rev="c7fcc06891c07dfeb1e8d6a380e6ef810355fd6b", features = ["full", "liveness-evm", "validation-eigenlayer"] }