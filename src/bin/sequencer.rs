use std::{collections::BTreeMap, fs, path::PathBuf};

use clap::{Parser, Subcommand};
use pvde::{
    encryption::poseidon_encryption_zkp::{
        export_proving_key as export_poseidon_encryption_proving_key,
        export_verifying_key as export_poseidon_encryption_verifying_key,
        export_zkp_param as export_poseidon_encryption_zkp_param,
        import_proving_key as import_poseidon_encryption_proving_key,
        import_verifying_key as import_poseidon_encryption_verifying_key,
        import_zkp_param as import_poseidon_encryption_zkp_param,
        setup as setup_poseidon_encryption,
    },
    time_lock_puzzle::{
        export_time_lock_puzzle_param, import_time_lock_puzzle_param,
        key_validation_zkp::{
            export_proving_key as export_key_validation_proving_key,
            export_verifying_key as export_key_validation_verifying_key,
            export_zkp_param as export_key_validation_zkp_param,
            import_proving_key as import_key_validation_proving_key,
            import_verifying_key as import_key_validation_verifying_key,
            import_zkp_param as import_key_validation_zkp_param, setup as setup_key_validation,
        },
        setup as setup_time_lock_puzzle_param,
    },
};
use radius_sequencer_sdk::{
    json_rpc::RpcServer,
    kvstore::KvStore as Database,
    signature::{ChainType, PrivateKeySigner},
};
use sequencer::{
    client::liveness::{
        self,
        key_management_system::{self, KeyManagementSystemClient},
        seeder::SeederClient,
    },
    error::{self, Error},
    rpc::internal::{self, GetSequencingInfo, GetSequencingInfos},
    state::AppState,
    types::*,
};
pub use serde::{Deserialize, Serialize};
use tokio::task::JoinHandle;
use tracing::info;

#[derive(Debug, Deserialize, Parser, Serialize)]
#[command(author, version, about, long_about = None)]
#[command(propagate_version = true)]
pub struct Cli {
    #[command(subcommand)]
    pub command: Commands,
}

impl Cli {
    pub fn init() -> Self {
        Cli::parse()
    }
}

#[derive(Subcommand, Debug, Deserialize, Serialize)]
pub enum Commands {
    /// Initializes a node
    Init {
        #[clap(flatten)]
        config_path: Box<ConfigPath>,
    },

    /// Starts the node
    Start {
        #[clap(flatten)]
        config_option: Box<ConfigOption>,
    },
}

#[tokio::main]
async fn main() -> Result<(), Error> {
    tracing_subscriber::fmt().init();

    let mut cli = Cli::init();

    match cli.command {
        Commands::Init { ref config_path } => ConfigPath::init(config_path)?,
        Commands::Start {
            ref mut config_option,
        } => {
            // Load the configuration from the path
            let config = Config::load(config_option)?;

            tracing::info!(
                "Successfully loaded the configuration file at {:?}.",
                config.path(),
            );

            // Initialize the database
            Database::new(config.database_path())
                .map_err(error::Error::Database)?
                .init();
            tracing::info!(
                "Successfully initialized the database at {:?}.",
                config.database_path(),
            );

            SequencingInfosModel::initialize().map_err(error::Error::Database)?;

            // Initialize seeder client
            let seeder_rpc_url = config.seeder_rpc_url();
            let seeder_client = SeederClient::new(seeder_rpc_url)?;
            tracing::info!(
                "Successfully initialized seeder client {:?}.",
                seeder_rpc_url,
            );

            // Initialize key management system client
            let key_management_system_rpc_url = config.key_management_system_rpc_url();
            let key_management_system_client =
                KeyManagementSystemClient::new(key_management_system_rpc_url)?;

            // Initialize sequencing info (TODO:)
            let signing_key = config.signing_key();
            let sequencing_infos =
                SequencingInfosModel::get_or_default().map_err(error::Error::Database)?;
            let mut liveness_clients = BTreeMap::new();
            for ((platform, service_provider), sequencing_info_payload) in sequencing_infos.iter() {
                info!(
                    "Initialize sequencing info - platform: {:?}, service_provider: {:?}",
                    platform, service_provider
                );

                let cluster_id_list =
                    ClusterIdListModel::get_or_default(*platform, *service_provider).unwrap();

                // Get sequencer address
                let address = match platform {
                    Platform::Ethereum => {
                        let signer = ChainType::Ethereum
                            .create_signer_from_str(&signing_key)
                            .map_err(Error::Signature)?;
                        signer.address().clone()
                    }
                    Platform::Local => {
                        // liveness::local::LivenessClient::new()?;
                        todo!("Implement 'LivenessClient' for local sequencing.");
                    }
                };

                // register sequencer url (for each cluster_id) / TODO: remove
                for cluster_id in cluster_id_list.iter() {
                    seeder_client
                        .register_sequencer(
                            *platform,
                            *service_provider,
                            cluster_id,
                            ChainType::Ethereum,
                            address.as_ref(),
                            config.cluster_rpc_url(),
                        )
                        .await?;
                }

                // Initialize liveness client
                match &sequencing_info_payload {
                    SequencingInfoPayload::Ethereum(liveness_info) => {
                        let liveness_client = liveness::radius::LivenessClient::new(
                            platform.clone(),
                            service_provider.clone(),
                            liveness_info.clone(),
                            config.signing_key(),
                            seeder_client.clone(),
                        )?;

                        liveness_client.initialize_event_listener();
                        liveness_clients.insert((*platform, *service_provider), liveness_client);
                    }
                    SequencingInfoPayload::Local(_payload) => {
                        // liveness::local::LivenessClient::new()?;
                        todo!("Implement 'LivenessClient' for local sequencing.");
                    }
                }
            }

            // TODO: PVDE
            // let pvde_params = if let Some(ref path) = config_option.path {
            //     // Initialize the time lock puzzle parameters.
            //     Some(init_time_lock_puzzle_param(path, config.is_using_zkp())?)
            // } else {
            //     None
            // };

            // Initialize an application-wide state instance
<<<<<<< HEAD
            let app_state = AppState::new(config, seeder_client, liveness_clients);
=======
            let app_state = AppState::new(config, seeder_client, key_management_system_client);
>>>>>>> cf27b086

            // Initialize the internal RPC server
            initialize_internal_rpc_server(&app_state).await?;

            // Initialize the cluster RPC server
            initialize_cluster_rpc_server(&app_state).await?;

            // Initialize the external RPC server.
            let server_handle = initialize_external_rpc_server(&app_state).await?;

            server_handle.await.unwrap();
        }
    }

    Ok(())
}

async fn initialize_internal_rpc_server(context: &AppState) -> Result<(), Error> {
    let internal_rpc_url = context.config().internal_rpc_url().to_string();

    // Initialize the internal RPC server.
    let internal_rpc_server = RpcServer::new(context.clone())
        .register_rpc_method(
            internal::AddSequencingInfo::METHOD_NAME,
            internal::AddSequencingInfo::handler,
        )?
        .register_rpc_method(
            internal::AddCluster::METHOD_NAME,
            internal::AddCluster::handler,
        )?
        .register_rpc_method(
            internal::debug::GetCluster::METHOD_NAME,
            internal::debug::GetCluster::handler,
        )?
        .register_rpc_method(
            internal::debug::GetRollup::METHOD_NAME,
            internal::debug::GetRollup::handler,
        )?
        .register_rpc_method(GetSequencingInfos::METHOD_NAME, GetSequencingInfos::handler)?
        .register_rpc_method(GetSequencingInfo::METHOD_NAME, GetSequencingInfo::handler)?
        .init(internal_rpc_url.clone())
        .await?;

    tracing::info!(
        "Successfully started the internal RPC server: {}",
        internal_rpc_url
    );

    tokio::spawn(async move {
        internal_rpc_server.stopped().await;
    });

    Ok(())
}

async fn initialize_cluster_rpc_server(context: &AppState) -> Result<(), Error> {
    let cluster_rpc_url = context.config().cluster_rpc_url().to_string();

    let sequencer_rpc_server = RpcServer::new(context.clone())
        .init(cluster_rpc_url.clone())
        .await?;

    tracing::info!(
        "Successfully started the cluster RPC server: {}",
        cluster_rpc_url
    );

    tokio::spawn(async move {
        sequencer_rpc_server.stopped().await;
    });

    Ok(())
}

async fn initialize_external_rpc_server(context: &AppState) -> Result<JoinHandle<()>, Error> {
    let sequencer_rpc_url = context.config().sequencer_rpc_url().to_string();

    // Initialize the external RPC server.
    let external_rpc_server = RpcServer::new(context.clone())
        .init(sequencer_rpc_url.clone())
        .await?;

    tracing::info!(
        "Successfully started the sequencer RPC server: {}",
        sequencer_rpc_url
    );

    let server_handle = tokio::spawn(async move {
        external_rpc_server.stopped().await;
    });

    Ok(server_handle)
}

pub fn init_time_lock_puzzle_param(
    config_path: &PathBuf,
    is_using_zkp: bool,
) -> Result<PvdeParams, Error> {
    let time_lock_puzzle_param_path = config_path
        .join("time_lock_puzzle_param.json")
        .to_str()
        .unwrap()
        .to_string();

    let time_lock_puzzle_param = if fs::metadata(&time_lock_puzzle_param_path).is_ok() {
        import_time_lock_puzzle_param(&time_lock_puzzle_param_path)
    } else {
        let time_lock_puzzle_param = setup_time_lock_puzzle_param(2048);
        export_time_lock_puzzle_param(&time_lock_puzzle_param_path, time_lock_puzzle_param.clone());
        time_lock_puzzle_param
    };

    let mut pvde_params = PvdeParams::default();
    pvde_params.update_time_lock_puzzle_param(time_lock_puzzle_param);

    if is_using_zkp {
        let key_validation_param_file_path = config_path
            .join("key_validation_zkp_param.data")
            .to_str()
            .unwrap()
            .to_string();
        let key_validation_proving_key_file_path = config_path
            .join("key_validation_proving_key.data")
            .to_str()
            .unwrap()
            .to_string();
        let key_validation_verifying_key_file_path = config_path
            .join("key_validation_verifying_key.data")
            .to_str()
            .unwrap()
            .to_string();

        let (key_validation_zkp_param, key_validation_verifying_key, key_validation_proving_key) =
            if fs::metadata(&key_validation_param_file_path).is_ok() {
                (
                    import_key_validation_zkp_param(&key_validation_param_file_path),
                    import_key_validation_verifying_key(&key_validation_verifying_key_file_path),
                    import_key_validation_proving_key(&key_validation_proving_key_file_path),
                )
            } else {
                let setup_results = setup_key_validation(13);
                export_key_validation_zkp_param(
                    &key_validation_param_file_path,
                    setup_results.0.clone(),
                );
                export_key_validation_verifying_key(
                    &key_validation_verifying_key_file_path,
                    setup_results.1.clone(),
                );
                export_key_validation_proving_key(
                    &key_validation_proving_key_file_path,
                    setup_results.2.clone(),
                );
                setup_results
            };

        pvde_params.update_key_validation_zkp_param(key_validation_zkp_param);
        pvde_params.update_key_validation_proving_key(key_validation_proving_key);
        pvde_params.update_key_validation_verifying_key(key_validation_verifying_key);

        let poseidon_encryption_param_file_path = config_path
            .join("poseidon_encryption_param.json")
            .to_str()
            .unwrap()
            .to_string();
        let poseidon_encryption_proving_key_file_path = config_path
            .join("poseidon_encryption_proving_key.data")
            .to_str()
            .unwrap()
            .to_string();
        let poseidon_encryption_verifying_key_file_path = config_path
            .join("poseidon_encryption_verifying_key.data")
            .to_str()
            .unwrap()
            .to_string();

        let (
            poseidon_encryption_zkp_param,
            poseidon_encryption_verifying_key,
            poseidon_encryption_proving_key,
        ) = if fs::metadata(&poseidon_encryption_param_file_path).is_ok() {
            (
                import_poseidon_encryption_zkp_param(&poseidon_encryption_param_file_path),
                import_poseidon_encryption_verifying_key(
                    &poseidon_encryption_verifying_key_file_path,
                ),
                import_poseidon_encryption_proving_key(&poseidon_encryption_proving_key_file_path),
            )
        } else {
            let setup_results = setup_poseidon_encryption(13);
            export_poseidon_encryption_zkp_param(
                &poseidon_encryption_param_file_path,
                setup_results.0.clone(),
            );
            export_poseidon_encryption_verifying_key(
                &poseidon_encryption_verifying_key_file_path,
                setup_results.1.clone(),
            );
            export_poseidon_encryption_proving_key(
                &poseidon_encryption_proving_key_file_path,
                setup_results.2.clone(),
            );
            setup_results
        };

        pvde_params.update_poseidon_encryption_zkp_param(poseidon_encryption_zkp_param);
        pvde_params.update_poseidon_encryption_proving_key(poseidon_encryption_proving_key);
        pvde_params.update_poseidon_encryption_verifying_key(poseidon_encryption_verifying_key);
    }

    Ok(pvde_params)
}<|MERGE_RESOLUTION|>--- conflicted
+++ resolved
@@ -188,11 +188,13 @@
             // };
 
             // Initialize an application-wide state instance
-<<<<<<< HEAD
-            let app_state = AppState::new(config, seeder_client, liveness_clients);
-=======
-            let app_state = AppState::new(config, seeder_client, key_management_system_client);
->>>>>>> cf27b086
+            let app_state = AppState::new(config, seeder_client);
+            let app_state = AppState::new(
+                config,
+                seeder_client,
+                key_management_system_client,
+                liveness_clients,
+            );
 
             // Initialize the internal RPC server
             initialize_internal_rpc_server(&app_state).await?;
