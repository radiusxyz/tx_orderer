--- conflicted
+++ resolved
@@ -163,10 +163,7 @@
             .get_follower_rpc_url_list(rollup_block_height)
             .into_iter()
             .flatten()
-<<<<<<< HEAD
             .map(|(_, cluster_rpc_url)| cluster_rpc_url)
-=======
->>>>>>> 4513a6d9
             .collect();
 
         if !follower_list.is_empty() {
