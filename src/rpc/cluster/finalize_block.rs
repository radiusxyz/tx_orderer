use liveness::radius::LivenessClient;
use tracing::info;

use crate::{
    rpc::{cluster::SyncBlock, prelude::*},
    task::block_builder,
};

#[derive(Clone, Debug, Deserialize, Serialize)]
pub struct FinalizeBlockMessage {
    pub executor_address: Address,
    pub rollup_id: String,
    pub platform_block_height: u64,
    pub rollup_block_height: u64,
}

#[derive(Clone, Debug, Deserialize, Serialize)]
pub struct FinalizeBlock {
    pub message: FinalizeBlockMessage,
    pub signature: Signature,
}

impl FinalizeBlock {
    pub const METHOD_NAME: &'static str = "finalize_block";

    pub async fn handler(parameter: RpcParameter, context: Arc<AppState>) -> Result<(), RpcError> {
        let parameter = parameter.parse::<Self>()?;

        let rollup = Rollup::get(&parameter.message.rollup_id)?;

        info!("finalize block - executor address: {:?}, rollup_id: {:?}, platform block height: {:?}, rollup block height: {:?}",
            parameter.message.executor_address.as_hex_string(),
            parameter.message.rollup_id,
            parameter.message.platform_block_height,
            parameter.message.rollup_block_height,
        );

        // Verify the message.
        // parameter.signature.verify_message(
        //     rollup.platform().into(),
        //     &parameter.message,
        //     parameter.message.executor_address.clone(),
        // )?;

        // Check the executor address
        context
            .get_liveness_client::<LivenessClient>(rollup.platform(), rollup.service_provider())
            .await?
            .publisher()
            .get_rollup_info_list(rollup.cluster_id(), parameter.message.platform_block_height)
            .await?
            .iter()
            .find(|rollup_info| rollup_info.rollupId == parameter.message.rollup_id)
            .and_then(|rollup_info| {
                rollup_info
                    .executorAddresses
                    .iter()
                    .find(|&executor_address| {
                        parameter.message.executor_address == executor_address
                    })
            })
            .ok_or(Error::ExecutorAddressNotFound)?;

        let cluster = Cluster::get(
            rollup.platform(),
            rollup.service_provider(),
            rollup.cluster_id(),
            parameter.message.platform_block_height,
        )?;

        let next_rollup_block_height = parameter.message.rollup_block_height + 1;
        let is_leader = cluster.is_leader(next_rollup_block_height);

        let mut transaction_count = 0;
        match RollupMetadata::get_mut(&parameter.message.rollup_id) {
            Ok(mut rollup_metadata) => {
                // TODO: check the block generated or generating.

                // if rollup_metadata.rollup_block_height() !=
                // parameter.message.rollup_block_height {     return
                // Err(Error::InvalidBlockHeight.into()); }

                transaction_count = rollup_metadata.transaction_order();

                rollup_metadata.set_rollup_block_height(next_rollup_block_height);
                rollup_metadata.set_order_hash(OrderHash::default());
                rollup_metadata.set_transaction_order(0);
                rollup_metadata.set_is_leader(is_leader);
                rollup_metadata.set_platform_block_height(parameter.message.platform_block_height);

                rollup_metadata.update()?;
            }
            Err(error) => {
                if error.is_none_type() {
                    let mut rollup_metadata = RollupMetadata::default();

                    rollup_metadata.set_cluster_id(rollup.cluster_id());

                    rollup_metadata.set_rollup_block_height(next_rollup_block_height);
                    rollup_metadata.set_order_hash(OrderHash::default());
                    rollup_metadata.set_transaction_order(0);
                    rollup_metadata.set_is_leader(is_leader);
                    rollup_metadata
                        .set_platform_block_height(parameter.message.platform_block_height);

                    RollupMetadata::put(&rollup_metadata, &parameter.message.rollup_id)?;
                } else {
                    return Err(error.into());
                }
            }
        };

        // Sync.
        Self::sync_block(&parameter, transaction_count, cluster.clone());

        block_builder(
            context.clone(),
            parameter.message.rollup_id.clone(),
            rollup.encrypted_transaction_type(),
            parameter.message.rollup_block_height,
            transaction_count,
            cluster,
        );

        Ok(())
    }

    pub fn sync_block(parameter: &Self, transaction_count: u64, cluster: Cluster) {
        let parameter = parameter.clone();

        tokio::spawn(async move {
            let parameter = SyncBlock {
                message: parameter.message,
                signature: parameter.signature,
                transaction_count,
            };

            let rpc_client = RpcClient::new().unwrap();
            let follower_list: Vec<String> = cluster
                .get_others_rpc_url_list()
                .into_iter()
                .flatten()
<<<<<<< HEAD
                .map(|(_, cluster_rpc_url)| cluster_rpc_url)
=======
>>>>>>> 4513a6d9
                .collect();

            rpc_client
                .multicast(follower_list, SyncBlock::METHOD_NAME, &parameter, Id::Null)
                .await;
        });
    }
}<|MERGE_RESOLUTION|>--- conflicted
+++ resolved
@@ -140,10 +140,7 @@
                 .get_others_rpc_url_list()
                 .into_iter()
                 .flatten()
-<<<<<<< HEAD
                 .map(|(_, cluster_rpc_url)| cluster_rpc_url)
-=======
->>>>>>> 4513a6d9
                 .collect();
 
             rpc_client
