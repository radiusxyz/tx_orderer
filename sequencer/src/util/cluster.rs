--- conflicted
+++ resolved
@@ -16,7 +16,6 @@
     sequencing_info_key: &SequencingInfoKey,
     sequencing_info: &SequencingInfo,
     cluster_id: &ClusterId,
-    rpc_url: &str,
 ) -> Result<Cluster, Error> {
     info!(
         "Start initializing the liveness cluster - cluster_id: {:?}",
@@ -99,43 +98,19 @@
     };
     // Initialize sequencer_rpc_clients
     // TODO: Implement RpcClient
-<<<<<<< HEAD
-    let node_address = "0xf39Fd6e51aad88F6F4ce6aB8827279cffFb92266";
+    let node_address = signing_key.get_address();
     let mut cluster = Cluster::new(cluster_id.clone(), Address::from(node_address));
 
     let mut sequencer_indexes = HashMap::new();
-=======
-    // Todo: change node_address
-    let mut node_address = "0xf39Fd6e51aad88F6F4ce6aB8827279cffFb92266".to_string();
-
-    let node_rpc_index = rpc_url.chars().last().unwrap().to_digit(10).unwrap();
-
-    println!("jaemin - node_rpc_index: {:?}", node_rpc_index);
-
->>>>>>> 5145fb1a
     let mut sequencer_rpc_clients = HashMap::new();
 
     for (index, sequencer_address) in sequencer_list.iter().enumerate() {
-        let rpc_url = sequencer_rpc_urls
-            .get(&sequencer_address)
-            .ok_or(Error::NotfoundRpcUrl)?;
-        let rpc_index = rpc_url.chars().last().unwrap().to_digit(10).unwrap();
-        println!("jaemin - rpc_index: {:?}", rpc_index);
-
-        if node_rpc_index == rpc_index {
-            node_address = sequencer_address.clone().to_string();
-            println!(
-                "jaemin - node address: {:?}, rpc_url: {:?}",
-                node_address, rpc_url
-            );
-        }
-        let rpc_client = SequencerClient::new(rpc_url.clone())?;
+        let rpc_url = sequencer_rpc_urls.get(&sequencer_address).unwrap();
+        let rpc_client = SequencerClient::new(rpc_url.clone()).unwrap();
 
         sequencer_rpc_clients.insert(sequencer_address.clone(), rpc_client);
         sequencer_indexes.insert(index as SequencerIndex, sequencer_address.clone());
     }
-
-    let mut cluster = Cluster::new(cluster_id.clone(), Address::from(node_address));
 
     // Update liveness_cluster_model
     liveness_cluster_model.set_sequencer_list(sequencer_list);
